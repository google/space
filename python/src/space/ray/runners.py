# Copyright 2023 Google LLC
#
# Licensed under the Apache License, Version 2.0 (the "License");
# you may not use this file except in compliance with the License.
# You may obtain a copy of the License at
#
#     https://www.apache.org/licenses/LICENSE-2.0
#
# Unless required by applicable law or agreed to in writing, software
# distributed under the License is distributed on an "AS IS" BASIS,
# WITHOUT WARRANTIES OR CONDITIONS OF ANY KIND, either express or implied.
# See the License for the specific language governing permissions and
# limitations under the License.
#
"""Ray runner implementations."""

from __future__ import annotations
from dataclasses import dataclass
from typing import TYPE_CHECKING
from typing import Iterator, List, Optional, Tuple, Union

import pyarrow as pa
import pyarrow.compute as pc

from space.core.jobs import JobResult
from space.core.loaders.array_record import ArrayRecordIndexFn
from space.core.runners import BaseReadOnlyRunner, BaseReadWriteRunner
from space.core.runners import StorageMixin
from space.core.ops import utils
from space.core.ops.utils import FileOptions
from space.core.ops.append import LocalAppendOp
from space.core.ops.base import InputData, InputIteratorFn
from space.core.ops.change_data import ChangeType, read_change_data
from space.core.ops.delete import FileSetDeleteOp
from space.core.ops.insert import InsertOptions
import space.core.proto.runtime_pb2 as rt
from space.core.utils import errors
from space.core.utils.lazy_imports_utils import ray
from space.core.versions.utils import version_to_snapshot_id
from space.ray.ops.append import RayAppendOp
from space.ray.ops.delete import RayDeleteOp
from space.ray.ops.insert import RayInsertOp
from space.ray.ops.utils import singleton_storage

if TYPE_CHECKING:
  from space.core.datasets import Dataset
  from space.core.storage import Storage
  from space.core.views import MaterializedView, View


@dataclass
class RayOptions:
  """Options of Ray runners."""
  parallelism: int = 2


class RayReadOnlyRunner(BaseReadOnlyRunner):
  """A read-only Ray runner."""

  def __init__(self, view: View):
    self._view = view

  def read(self,
           filter_: Optional[pc.Expression] = None,
           fields: Optional[List[str]] = None,
           version: Optional[Union[int,str]] = None,
           reference_read: bool = False) -> Iterator[pa.Table]:
    """Read data from the dataset as an iterator.
    
    The view runner applies transforms on top of source dataset. It always
    transforms the whole dataset using Ray.

    Dataset itself is a special view without any transforms.
    """
<<<<<<< HEAD
    snapshot_id = None
    if version:
      if isinstance(version, str):
        snapshot_id = self._source_storage.lookup_reference(version).snapshot_id
      else:
        snapshot_id = version
    self._source_storage.reload()
=======
    # Reload all sources because there are two sources for join.
    for ds in self._view.sources.values():
      ds.storage.reload()

>>>>>>> c6ae931d
    for ref in self._view.ray_dataset(filter_, fields, snapshot_id,
                                      reference_read).to_arrow_refs():
      yield ray.get(ref)

  def diff(self, start_version: Union[int],
           end_version: Union[int]) -> Iterator[Tuple[ChangeType, pa.Table]]:
    self._source_storage.reload()
    source_changes = read_change_data(self._source_storage,
                                      version_to_snapshot_id(start_version),
                                      version_to_snapshot_id(end_version))
    for change_type, data in source_changes:
      # TODO: skip processing the data for deletions; the caller is usually
      # only interested at deleted primary keys.
      processed_remote_data = self._view.process_source(data)
      processed_data = ray.get(processed_remote_data.to_arrow_refs())
      yield change_type, pa.concat_tables(processed_data)

  @property
  def _source_storage(self) -> Storage:
    """Obtain the single storage of the source dataset, never write to it."""
    return singleton_storage(self._view)


class RayMaterializedViewRunner(RayReadOnlyRunner, StorageMixin):
  """Ray runner for materialized views."""

  def __init__(self, mv: MaterializedView,
               file_options: Optional[FileOptions]):
    RayReadOnlyRunner.__init__(self, mv.view)
    StorageMixin.__init__(self, mv.storage)
    self._file_options = FileOptions(
    ) if file_options is None else file_options

  @StorageMixin.reload
  def read(self,
           filter_: Optional[pc.Expression] = None,
           fields: Optional[List[str]] = None,
           version: Optional[Union[int,str]] = None,
           reference_read: bool = False) -> Iterator[pa.Table]:
    """Read data from the dataset as an iterator.
    
    Different from view's default runner (RayReadOnlyRunner), a runner of
    materialized view always reads from the storage to avoid transforming the
    source dataset, to save computation cost.

    The result may be stale, call refresh(...) to bring the MV up-to-date.

    To use RayReadOnlyRunner, use `runner = mv.view.ray()` instead of
    `mv.ray()`.
    """
    snapshot_id = None
    if version:
      if isinstance(version, str):
        snapshot_id = self._storage.lookup_reference(version).snapshot_id
      else:
        snapshot_id = version
    for ref in self._storage.ray_dataset(filter_, fields, snapshot_id,
                                         reference_read).to_arrow_refs():
      yield ray.get(ref)

  def refresh(self,
              target_version: Optional[Union[int]] = None) -> List[JobResult]:
    """Refresh the materialized view by synchronizing from source dataset."""
    source_snapshot_id = self._source_storage.metadata.current_snapshot_id
    if target_version is None:
      end_snapshot_id = source_snapshot_id
    else:
      end_snapshot_id = version_to_snapshot_id(target_version)
      if end_snapshot_id > source_snapshot_id:
        raise errors.SnapshotNotFoundError(
            f"Target snapshot ID {end_snapshot_id} higher than source dataset "
            f"version {source_snapshot_id}")

    start_snapshot_id = self._storage.metadata.current_snapshot_id

    job_results: List[JobResult] = []
    for change_type, data in self.diff(start_snapshot_id, end_snapshot_id):
      # In the scope of changes from the same snapshot, must process DELETE
      # before ADD.
      if change_type == ChangeType.DELETE:
        job_results.append(self._process_delete(data))
      elif change_type == ChangeType.ADD:
        job_results.append(self._process_append(data))
      else:
        raise NotImplementedError(f"Change type {change_type} not supported")

    return job_results

  @StorageMixin.transactional
  def _process_delete(self, data: pa.Table) -> Optional[rt.Patch]:
    filter_ = utils.primary_key_filter(self._storage.primary_keys, data)
    if filter_ is None:
      return None

    op = FileSetDeleteOp(self._storage.location, self._storage.metadata,
                         self._storage.data_files(filter_), filter_,
                         self._file_options)
    return op.delete()

  @StorageMixin.transactional
  def _process_append(self, data: pa.Table) -> Optional[rt.Patch]:
    op = LocalAppendOp(self._storage.location, self._storage.metadata,
                       self._file_options)
    op.write(data)
    return op.finish()


class RayReadWriterRunner(RayReadOnlyRunner, BaseReadWriteRunner):
  """Ray read write runner."""

  def __init__(self,
               dataset: Dataset,
               file_options: Optional[FileOptions] = None,
               ray_options: Optional[RayOptions] = None):
    RayReadOnlyRunner.__init__(self, dataset)
    BaseReadWriteRunner.__init__(self, dataset.storage, file_options)
    self._ray_options = RayOptions() if ray_options is None else ray_options

  @StorageMixin.transactional
  def append(self, data: InputData) -> Optional[rt.Patch]:
    op = RayAppendOp(self._storage.location, self._storage.metadata,
                     self._ray_options.parallelism, self._file_options)
    op.write(data)
    return op.finish()

  @StorageMixin.transactional
  def append_from(
      self, source_fns: Union[InputIteratorFn, List[InputIteratorFn]]
  ) -> Optional[rt.Patch]:
    if not isinstance(source_fns, list):
      source_fns = [source_fns]

    op = RayAppendOp(self._storage.location, self._storage.metadata,
                     self._ray_options.parallelism, self._file_options)
    op.write_from(source_fns)

    return op.finish()

  @StorageMixin.transactional
  def append_array_record(self, input_dir: str,
                          index_fn: ArrayRecordIndexFn) -> Optional[rt.Patch]:
    raise NotImplementedError(
        "append_array_record not supported yet in Ray runner")

  @StorageMixin.transactional
  def append_parquet(self, input_dir: str) -> Optional[rt.Patch]:
    raise NotImplementedError("append_parquet not supported yet in Ray runner")

  @StorageMixin.transactional
  def _insert(self, data: InputData,
              mode: InsertOptions.Mode) -> Optional[rt.Patch]:
    op = RayInsertOp(self._storage, InsertOptions(mode=mode),
                     self._ray_options.parallelism, self._file_options)
    return op.write(data)

  @StorageMixin.transactional
  def delete(self, filter_: pc.Expression) -> Optional[rt.Patch]:
    op = RayDeleteOp(self._storage, filter_, self._file_options)
    return op.delete()<|MERGE_RESOLUTION|>--- conflicted
+++ resolved
@@ -72,20 +72,16 @@
 
     Dataset itself is a special view without any transforms.
     """
-<<<<<<< HEAD
+    # Reload all sources because there are two sources for join.
+    for ds in self._view.sources.values():
+      ds.storage.reload()
+    
     snapshot_id = None
     if version:
       if isinstance(version, str):
         snapshot_id = self._source_storage.lookup_reference(version).snapshot_id
       else:
         snapshot_id = version
-    self._source_storage.reload()
-=======
-    # Reload all sources because there are two sources for join.
-    for ds in self._view.sources.values():
-      ds.storage.reload()
-
->>>>>>> c6ae931d
     for ref in self._view.ray_dataset(filter_, fields, snapshot_id,
                                       reference_read).to_arrow_refs():
       yield ray.get(ref)
